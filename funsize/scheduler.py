import argparse
import logging
import site
import taskcluster
import yaml
import os
from kombu import Connection

site.addsitedir(os.path.join(os.path.dirname(__file__), '..'))
from funsize import BalrogClient, FunsizeWorker

log = logging.getLogger(__name__)


def main():
    parser = argparse.ArgumentParser()
    parser.add_argument("-c", "--config", required=True,
                        type=argparse.FileType(),
                        help="YAML configuration file")
    parser.add_argument("-v", "--verbose", dest="log_level",
                        action="store_const", const=logging.DEBUG,
                        default=logging.INFO)
    args = parser.parse_args()
    logging.basicConfig(
        level=args.log_level,
        format="%(asctime)s - %(name)s - %(levelname)s - %(message)s")
    logging.getLogger("requests").setLevel(logging.WARN)
    logging.getLogger("taskcluster").setLevel(logging.WARN)
    logging.getLogger("hawk").setLevel(logging.WARN)
    config = yaml.safe_load(args.config)

    api_root = os.environ.get("BALROG_API_ROOT", config["balrog"]["api_root"])
    balrog_worker_api_root = os.environ.get(
        "BALROG_WORKER_API_ROOT", config["balrog"]["worker_api_root"])
    auth = (
        os.environ.get("BALROG_USERNAME", config["balrog"]["username"]),
        os.environ.get("BALROG_PASSWORD", config["balrog"]["password"]),
    )
    pulse_user = os.environ.get("PULSE_USERNAME", config["pulse"]["user"])
    pulse_password = os.environ.get("PULSE_PASSWORD",
                                    config["pulse"]["password"])
    queue_name = os.environ.get("PULSE_QUEUE_NAME", config["pulse"]["queue"])
    queue_name = 'queue/{user}/{queue_name}'.format(user=pulse_user,
                                                    queue_name=queue_name)
    s3_info = {
        "s3_bucket": os.environ.get("S3_BUCKET", config["s3"]["bucket"]),
        "aws_access_key_id": os.environ.get("AWS_ACCESS_KEY_ID",
                                            config["s3"]["aws_access_key_id"]),
        "aws_secret_access_key": os.environ.get(
            "AWS_SECRET_ACCESS_KEY", config["s3"]["aws_secret_access_key"])
    }

    os.environ.get("PULSE_QUEUE_NAME", config["pulse"]["queue"])

    if "TASKCLUSTER_CLIENT_ID" in os.environ and \
            "TASKCLUSTER_ACCESS_TOKEN" in os.environ:
        tc_opts = {
            "credentials": {
                "clientId": os.environ["TASKCLUSTER_CLIENT_ID"],
                "accessToken": os.environ["TASKCLUSTER_ACCESS_TOKEN"]
            }
        }
    else:
        tc_opts = config["taskcluster"]

    th_api_root = os.environ.get("TH_API_ROOT", config["th_api_root"])

    cert = config["balrog"].get("cert")
    balrog_client = BalrogClient(api_root=api_root, auth=auth, cert=cert)
    scheduler = taskcluster.Scheduler(tc_opts)

    with Connection(hostname='pulse.mozilla.org', port=5671,
                    userid=pulse_user, password=pulse_password,
                    virtual_host='/', ssl=True) as connection:
        FunsizeWorker(connection=connection, queue_name=queue_name,
                      exchange=config["pulse"]["exchange"],
                      balrog_client=balrog_client,
                      scheduler=scheduler, s3_info=s3_info,
<<<<<<< HEAD
                      th_api_root=th_api_root).run()
=======
                      balrog_worker_api_root=balrog_worker_api_root).run()
>>>>>>> 3c604873


if __name__ == '__main__':
    main()<|MERGE_RESOLUTION|>--- conflicted
+++ resolved
@@ -76,11 +76,8 @@
                       exchange=config["pulse"]["exchange"],
                       balrog_client=balrog_client,
                       scheduler=scheduler, s3_info=s3_info,
-<<<<<<< HEAD
-                      th_api_root=th_api_root).run()
-=======
+                      th_api_root=th_api_root,
                       balrog_worker_api_root=balrog_worker_api_root).run()
->>>>>>> 3c604873
 
 
 if __name__ == '__main__':
