import datetime
import logging
import time
from kombu import Exchange, Queue
from kombu.mixins import ConsumerMixin
import os
import re
from taskcluster import slugId, stringDate, fromNow
import yaml
import json
from jinja2 import Template

from funsize.utils import properties_to_dict, encrypt_env_var, stable_slugId, \
    revision_to_revision_hash, buildbot_to_treeherder

log = logging.getLogger(__name__)

# TODO: move these to config
BRANCHES = ['mozilla-central', 'mozilla-aurora']
PLATFORMS = ['linux', 'linux64', 'win32', 'win64', 'macosx64']
BUILDERS = [
    r'^WINNT \d+\.\d+ (x86-64 )?{branch} nightly',
    r'^Linux (x86-64 )?{branch} nightly',
    r'^OS X \d+\.\d+ {branch} nightly',
    r'^Firefox {branch} (linux|linux64|win32|win64|macosx64) l10n nightly-\d+',
    r'^Firefox {branch} (linux|linux64|win32|win64|macosx64) l10n nightly',
]


class FunsizeWorker(ConsumerMixin):

    def __init__(self, connection, queue_name, exchange, balrog_client,
<<<<<<< HEAD
                 scheduler, s3_info, th_api_root):
=======
                 scheduler, s3_info, balrog_worker_api_root):
>>>>>>> 3c604873
        """Funsize consumer worker
        :type connection: kombu.Connection
        :param queue_name: Full queue name, including queue/<user> prefix
        :type exchange: basestring
        :type balrog_client: funsize.balrog.BalrogClient
        :type scheduler: taskcluster.Scheduler
        """
        self.connection = connection
        # Using passive mode is important, otherwise pulse returns 403
        self.exchange = Exchange(exchange, type='topic', passive=True)
        self.queue_name = queue_name
        self.balrog_client = balrog_client
        self.scheduler = scheduler
        self.s3_info = s3_info
<<<<<<< HEAD
        self.th_api_root = th_api_root
=======
        self.balrog_worker_api_root = balrog_worker_api_root
>>>>>>> 3c604873

    @property
    def routing_keys(self):
        """Returns an explicit list of routing patterns.

        Instead of using "build.*.*.finished", which generates a lot of noise,
        FunsizeWorker uses explicit list of routing keys to match builders we
        are interested in.
        """
        jobs = [
            # TODO: move to configs
            'build.{branch}-{platform}-nightly.*.finished',
            # old style l10n repacks
            'build.{branch}-{platform}-l10n-nightly.*.finished',
            # TODO: find a better way to specify these
            'build.{branch}-{platform}-l10n-nightly-1.*.finished',
            'build.{branch}-{platform}-l10n-nightly-2.*.finished',
            'build.{branch}-{platform}-l10n-nightly-3.*.finished',
            'build.{branch}-{platform}-l10n-nightly-4.*.finished',
            'build.{branch}-{platform}-l10n-nightly-5.*.finished',
            'build.{branch}-{platform}-l10n-nightly-6.*.finished',
            'build.{branch}-{platform}-l10n-nightly-7.*.finished',
            'build.{branch}-{platform}-l10n-nightly-8.*.finished',
            'build.{branch}-{platform}-l10n-nightly-9.*.finished',
            'build.{branch}-{platform}-l10n-nightly-10.*.finished',
        ]
        return [job.format(branch=branch, platform=platform)
                for job in jobs
                for branch in BRANCHES
                for platform in PLATFORMS]

    @property
    def queues(self):
        """List of queues used by worker.
        Multiple queues are used to track multiple routing keys.
        """
        return [Queue(name=self.queue_name, exchange=self.exchange,
                      routing_key=routing_key, durable=True, exclusive=False,
                      auto_delete=False)
                for routing_key in self.routing_keys]

    def get_consumers(self, Consumer, channel):
        """Implement parent's method called to get the list of consumers"""
        return [Consumer(queues=self.queues, callbacks=[self.process_message])]

    def process_message(self, body, message):
        """Top level callback processing pulse messages.
        The callback tries to handle and log all exceptions

        :type body: kombu.Message.body
        :type message: kombu.Message
        """
        try:
            self.dispatch_message(body)
        except Exception:
            log.exception("Failed to process message")
        finally:
            # TODO: figure out what to do with failed tasks
            message.ack()

    def on_consume_ready(self, connection, channel, consumers, **kwargs):
        """Overrides parent's stub method. Called when ready to consume pulse
         messages.
        """
        log.info('Listening...')

    def dispatch_message(self, body):
        """Dispatches incoming pulse messages.
        If the method detects L10N repacks, it creates multiple Taskcluster
        tasks, otherwise a single en-US task is created.
        :type body: kombu.Message.body
        """
        payload = body["payload"]
        buildername = payload["build"]["builderName"]
        if not interesting_buildername(buildername):
            log.debug("Ignoring %s: not interested", buildername)
            return
        job_result = payload["results"]
        if job_result != 0:
            log.debug("Ignoring %s with result %s", buildername, job_result)
            return
        properties = properties_to_dict(payload["build"]["properties"])
        if "locales" in properties:
            log.debug("L10N repack detected")
            funsize_info = json.loads(properties["funsize_info"])
            locales = json.loads(properties["locales"])
            platform = funsize_info["platform"]
            branch = funsize_info["branch"]
            product = funsize_info["appName"]
            for locale, result in locales.iteritems():
                if result.lower() == "success":
                    self.create_partial(
                        product=product, branch=branch, platform=platform,
                        locale=locale, revision=properties["revision"])
                else:
                    log.warn("Ignoring %s with result %s", locale, result)
        elif "locale" in properties:
            # Old-style buildbotcustom l10n repacks
            # TODO: this branch can be removed when we switch to mozharness
            #  based l10n repacks for TB and ESRs
            log.debug("Single locale repack detected (%s)",
                      properties["locale"])
            self.create_partial(
                product=properties["appName"], branch=properties["branch"],
                platform=properties["platform"], locale=properties["locale"],
                revision=properties["fx_revision"])
        else:
            log.debug("en-US build detected")
            self.create_partial(
                product=properties["appName"], branch=properties["branch"],
                platform=properties["platform"], locale='en-US',
                revision=properties["revision"])

    def create_partial(self, product, branch, platform, locale, revision):
        """Calculates "from" and "to" MAR URLs and calls  create_task_graph().
        Currently "from" MAR is 2 releases behind to avoid duplication of
        existing CI partials.

        :param product: capitalized product name, AKA appName, e.g. Firefox
        :param branch: branch name (mozilla-central)
        :param platform: buildbot platform (linux, macosx64)
        :param locale: en-US or locale
        """
        # TODO: move limit to config
        # Get last 3 releases, generate partial from -2 to latest
        last_releases = self.balrog_client.get_releases(product, branch)[:3]
        release_to = last_releases[0]
        release_from = last_releases[-1]
        log.debug("From: %s", release_from)
        log.debug("To: %s", release_to)
        build_from = self.balrog_client.get_build(release_from,
                                                  platform, locale)
        log.debug("Build from: %s", build_from)
        build_to = self.balrog_client.get_build(release_to, platform, locale)
        log.debug("Build to: %s", build_to)
        from_mar = build_from["completes"][0]["fileUrl"]
        to_mar = build_to["completes"][0]["fileUrl"]
        log.info("New Funsize task for %s %s, from %s to %s", platform, locale,
                 from_mar, to_mar)
        self.submit_task_graph(
            platform=platform, locale=locale, from_mar=from_mar, to_mar=to_mar,
            revision=revision, branch=branch)

    def submit_task_graph(self, platform, locale, from_mar, to_mar, revision,
                          branch):
        graph_id = slugId()
        log.info("Submitting a new graph %s", graph_id)
        task_graph = self.from_template(
            platform=platform, locale=locale, from_mar=from_mar, to_mar=to_mar,
            revision=revision, branch=branch)
        log.debug("Graph definition: %s", task_graph)
        res = self.scheduler.createTaskGraph(graph_id, task_graph)
        log.info("Result was: %s", res)
        return graph_id

    def from_template(self, platform, locale, from_mar, to_mar, revision,
                      branch):
        """Reads and populates graph template.

        :param platform: buildbot platform (linux, macosx64)
        :param locale: en-US, de, ka, etc.
        :param from_mar: "from" MAR URL
        :param to_mar: "to" MAR URL
        :return: graph definition dictionary
        """
        template_file = os.path.join(os.path.dirname(__file__), "tasks",
                                     "funsize.yml")
        template_vars = {
            # Stable slugId
            "stable_slugId": stable_slugId(),
            # Now in ISO format
            "now": stringDate(datetime.datetime.utcnow()),
            # Now in ms
            "now_ms": time.time() * 1000,
            "fromNow": fromNow,
            "platform": platform,
            "locale": locale,
            "from_MAR": from_mar,
            "to_MAR": to_mar,
            "s3_bucket": self.s3_info["s3_bucket"],
            "aws_access_key_id": self.s3_info["aws_access_key_id"],
            "aws_secret_access_key": self.s3_info["aws_secret_access_key"],
            "balrog_api_root": self.balrog_worker_api_root,
            "balrog_username": self.balrog_client.auth[0],
            "balrog_password": self.balrog_client.auth[1],
            "encrypt_env_var": encrypt_env_var,
            "revision": revision,
            "branch": branch,
            "treeherder_platform": buildbot_to_treeherder(platform),
            "revision_hash": revision_to_revision_hash(self.th_api_root,
                                                       branch, revision),
        }
        with open(template_file) as f:
            template = Template(f.read())
        rendered = template.render(**template_vars)
        return yaml.safe_load(rendered)


def interesting_buildername(buildername):
    """Matches related builder names

    :type buildername: str or unicode
    :return: boolean
    """
    interesting_names = [n.format(branch=b) for b in BRANCHES for n in
                         BUILDERS]
    return any(re.match(n, buildername) for n in interesting_names)<|MERGE_RESOLUTION|>--- conflicted
+++ resolved
@@ -30,11 +30,7 @@
 class FunsizeWorker(ConsumerMixin):
 
     def __init__(self, connection, queue_name, exchange, balrog_client,
-<<<<<<< HEAD
-                 scheduler, s3_info, th_api_root):
-=======
-                 scheduler, s3_info, balrog_worker_api_root):
->>>>>>> 3c604873
+                 scheduler, s3_info, th_api_root, balrog_worker_api_root):
         """Funsize consumer worker
         :type connection: kombu.Connection
         :param queue_name: Full queue name, including queue/<user> prefix
@@ -49,11 +45,8 @@
         self.balrog_client = balrog_client
         self.scheduler = scheduler
         self.s3_info = s3_info
-<<<<<<< HEAD
         self.th_api_root = th_api_root
-=======
         self.balrog_worker_api_root = balrog_worker_api_root
->>>>>>> 3c604873
 
     @property
     def routing_keys(self):
