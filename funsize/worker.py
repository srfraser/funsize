import datetime
import logging
import time
from kombu import Exchange, Queue
from kombu.mixins import ConsumerMixin
import os
import re
from taskcluster import slugId, stringDate, fromNow
import yaml
import json
from jinja2 import Template

from funsize.utils import properties_to_dict, encrypt_env_var, StableSlugId

log = logging.getLogger(__name__)

# TODO: move these to config
BRANCHES = ['mozilla-central', 'mozilla-aurora', 'comm-central', 'comm-aurora']
PLATFORMS = ['linux', 'linux64', 'win32', 'win64', 'macosx64']
BUILDERS = [
    r'(TB )?WINNT \d+\.\d+ (x86-64 )?{branch} nightly',
    r'(TB )?Linux (x86-64 )?{branch} nightly',
    r'(TB )?OS X \d+\.\d+ {branch} nightly',
    r'(Thunderbird|Firefox) {branch} (linux|linux64|win32|win64|macosx64) l10n nightly-\d+',
    r'(Thunderbird|Firefox) {branch} (linux|linux64|win32|win64|macosx64) l10n nightly',
]


class FunsizeWorker(ConsumerMixin):

    def __init__(self, connection, queue_name, exchange, balrog_client,
                 scheduler, s3_info):
        """Funsize consumer worker
        :type connection: kombu.Connection
        :param queue_name: Full queue name, including queue/<user> prefix
        :type exchange: basestring
        :type balrog_client: funsize.balrog.BalrogClient
        :type scheduler: taskcluster.Scheduler
        """
        self.connection = connection
        # Using passive mode is important, otherwise pulse returns 403
        self.exchange = Exchange(exchange, type='topic', passive=True)
        self.queue_name = queue_name
        self.balrog_client = balrog_client
        self.scheduler = scheduler
        self.s3_info = s3_info

    @property
    def routing_keys(self):
        """Returns an explicit list of routing patterns.

        Instead of using "build.*.*.finished", which generates a lot of noise,
        FunsizeWorker uses explicit list of routing keys to match builders we
        are interested in.
        """
        jobs = [
            # TODO: move to configs
            'build.{branch}-{platform}-nightly.*.finished',
            # old style l10n repacks
            'build.{branch}-{platform}-l10n-nightly.*.finished',
            # TODO: find a better way to specify these
            'build.{branch}-{platform}-l10n-nightly-1.*.finished',
            'build.{branch}-{platform}-l10n-nightly-2.*.finished',
            'build.{branch}-{platform}-l10n-nightly-3.*.finished',
            'build.{branch}-{platform}-l10n-nightly-4.*.finished',
            'build.{branch}-{platform}-l10n-nightly-5.*.finished',
            'build.{branch}-{platform}-l10n-nightly-6.*.finished',
            'build.{branch}-{platform}-l10n-nightly-7.*.finished',
            'build.{branch}-{platform}-l10n-nightly-8.*.finished',
            'build.{branch}-{platform}-l10n-nightly-9.*.finished',
            'build.{branch}-{platform}-l10n-nightly-10.*.finished',
        ]
        return [job.format(branch=branch, platform=platform)
                for job in jobs
                for branch in BRANCHES
                for platform in PLATFORMS]

    @property
    def queues(self):
        """List of queues used by worker.
        Multiple queues are used to track multiple routing keys.
        """
        return [Queue(name=self.queue_name, exchange=self.exchange,
                      routing_key=routing_key, durable=True, exclusive=False,
                      auto_delete=False)
                for routing_key in self.routing_keys]

    def get_consumers(self, Consumer, channel):
        """Implement parent's method called to get the list of consumers"""
        return [Consumer(queues=self.queues, callbacks=[self.process_message])]

    def process_message(self, body, message):
        """Top level callback processing pulse messages.
        The callback tries to handle and log all exceptions

        :type body: kombu.Message.body
        :type message: kombu.Message
        """
        try:
            self.dispatch_message(body)
        except Exception:
            log.exception("Failed to process message")
        finally:
            # TODO: figure out what to do with failed tasks
            message.ack()

    def on_consume_ready(self, connection, channel, consumers, **kwargs):
        """Overrides parent's stub method. Called when ready to consume pulse
         messages.
        """
        log.info('Listening...')

    def dispatch_message(self, body):
        """Dispatches incoming pulse messages.
        If the method detects L10N repacks, it creates multiple Taskcluster
        tasks, otherwise a single en-US task is created.
        :type body: kombu.Message.body
        """
        payload = body["payload"]
        buildername = payload["build"]["builderName"]
        if not interesting_buildername(buildername):
            log.debug("Ignoring %s: not interested", buildername)
            return
        job_result = payload["results"]
        if job_result != 0:
            log.debug("Ignoring %s with result %s", buildername, job_result)
            return
        properties = properties_to_dict(payload["build"]["properties"])
        if "locales" in properties:
            log.debug("L10N repack detected")
            funsize_info = json.loads(properties["funsize_info"])
            locales = json.loads(properties["locales"])
            platform = funsize_info["platform"]
            branch = funsize_info["branch"]
            product = funsize_info["appName"]
            for locale, result in locales.iteritems():
                if result.lower() == "success":
                    self.create_partial(product, branch, platform,
                                        locale)
                else:
                    log.warn("Ignoring %s with result %s", locale, result)
        elif "locale" in properties:
            # Old-style buildbotcustom l10n repacks
            # TODO: this branch can be removed when we switch to mozharness
            #  based l10n repacks for TB and ESRs
            log.debug("Single locale repack detected (%s)",
                      properties["locale"])
            self.create_partial(properties["appName"], properties["branch"],
                                properties["platform"], properties["locale"])
        else:
            log.debug("en-US build detected")
            self.create_partial(properties["appName"], properties["branch"],
                                properties["platform"], 'en-US')

    def create_partial(self, product, branch, platform, locale):
        """Calculates "from" and "to" MAR URLs and calls  create_task_graph().
        Currently "from" MAR is 2 releases behind to avoid duplication of
        existing CI partials.

        :param product: capitalized product name, AKA appName, e.g. Firefox
        :param branch: branch name (mozilla-central)
        :param platform: buildbot platform (linux, macosx64)
        :param locale: en-US or locale
        """
        # TODO: move limit to config
        # Get last 3 releases, generate partial from -2 to latest
        last_releases = self.balrog_client.get_releases(product, branch)[:3]
        release_to = last_releases[0]
        release_from = last_releases[-1]
        log.debug("From: %s", release_from)
        log.debug("To: %s", release_to)
        build_from = self.balrog_client.get_build(release_from,
                                                  platform, locale)
        log.debug("Build from: %s", build_from)
        build_to = self.balrog_client.get_build(release_to, platform, locale)
        log.debug("Build to: %s", build_to)
        mar_from = build_from["completes"][0]["fileUrl"]
        mar_to = build_to["completes"][0]["fileUrl"]
        log.info("New Funsize task for %s %s, from %s to %s", platform, locale,
                 mar_from, mar_to)
        self.submit_task_graph(platform, locale, mar_from, mar_to)

    def submit_task_graph(self, platform, locale, from_mar, to_mar):
        graph_id = slugId()
        log.info("Submitting a new graph %s", graph_id)
        task_graph = self.from_template(platform, locale, from_mar, to_mar)
        res = self.scheduler.createTaskGraph(graph_id, task_graph)
        log.info("Result was: %s", res)
        return graph_id

    def from_template(self, platform, locale, from_mar, to_mar):
        """Reads and populates graph template.

        :param platform: buildbot platform (linux, macosx64)
        :param locale: en-US, de, ka, etc.
        :param from_mar: "from" MAR URL
        :param to_mar: "to" MAR URL
        :return: graph definition dictionary
        """
        template_file = os.path.join(os.path.dirname(__file__), "tasks",
                                     "funsize.yml")
        template_vars = {
            # Stable slugId
            "stable_slugId": StableSlugId().slugId,
            # Now in ISO format
            "now": stringDate(datetime.datetime.utcnow()),
            # Now in ms
            "now_ms": time.time() * 1000,
            "fromNow": fromNow,
            "platform": platform,
            "locale": locale,
            "from_MAR": from_mar,
            "to_MAR": to_mar,
<<<<<<< HEAD
            "S3_BUCKET": self.s3_info["s3_bucket"],
            "BALROG_USERNAME_ENC_MESSAGE": encrypt_env_var(
                balrog_task_id, now_ms, encryption_deadline, 'BALROG_USERNAME',
                self.balrog_client.auth[0]),
            "BALROG_PASSWORD_ENC_MESSAGE": encrypt_env_var(
                balrog_task_id, now_ms, encryption_deadline, 'BALROG_PASSWORD',
                self.balrog_client.auth[1]),
            "AWS_ACCESS_KEY_ID": encrypt_env_var(
                balrog_task_id, now_ms, encryption_deadline,
                'AWS_ACCESS_KEY_ID', self.s3_info["aws_access_key_id"]),
            "AWS_SECRET_ACCESS_KEY": encrypt_env_var(
                balrog_task_id, now_ms, encryption_deadline,
                'AWS_SECRET_ACCESS_KEY', self.s3_info["aws_secret_access_key"]
            ),
=======
            "balrog_username": self.balrog_client.auth[0],
            "balrog_password": self.balrog_client.auth[1],
            "encrypt_env_var": encrypt_env_var,
>>>>>>> b2e2c831
        }
        with open(template_file) as f:
            template = Template(f.read())
        rendered = template.render(**template_vars)
        return yaml.safe_load(rendered)


def interesting_buildername(buildername):
    """Matches related builder names

    :type buildername: str or unicode
    :return: boolean
    """
    interesting_names = [n.format(branch=b) for b in BRANCHES for n in
                         BUILDERS]
    return any(re.match(n, buildername) for n in interesting_names)<|MERGE_RESOLUTION|>--- conflicted
+++ resolved
@@ -211,26 +211,12 @@
             "locale": locale,
             "from_MAR": from_mar,
             "to_MAR": to_mar,
-<<<<<<< HEAD
-            "S3_BUCKET": self.s3_info["s3_bucket"],
-            "BALROG_USERNAME_ENC_MESSAGE": encrypt_env_var(
-                balrog_task_id, now_ms, encryption_deadline, 'BALROG_USERNAME',
-                self.balrog_client.auth[0]),
-            "BALROG_PASSWORD_ENC_MESSAGE": encrypt_env_var(
-                balrog_task_id, now_ms, encryption_deadline, 'BALROG_PASSWORD',
-                self.balrog_client.auth[1]),
-            "AWS_ACCESS_KEY_ID": encrypt_env_var(
-                balrog_task_id, now_ms, encryption_deadline,
-                'AWS_ACCESS_KEY_ID', self.s3_info["aws_access_key_id"]),
-            "AWS_SECRET_ACCESS_KEY": encrypt_env_var(
-                balrog_task_id, now_ms, encryption_deadline,
-                'AWS_SECRET_ACCESS_KEY', self.s3_info["aws_secret_access_key"]
-            ),
-=======
+            "s3_bucket": self.s3_info["s3_bucket"],
+            "aws_access_key_id": self.s3_info["aws_access_key_id"],
+            "aws_secret_access_key": self.s3_info["aws_secret_access_key"],
             "balrog_username": self.balrog_client.auth[0],
             "balrog_password": self.balrog_client.auth[1],
             "encrypt_env_var": encrypt_env_var,
->>>>>>> b2e2c831
         }
         with open(template_file) as f:
             template = Template(f.read())
